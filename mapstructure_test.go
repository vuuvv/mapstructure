--- conflicted
+++ resolved
@@ -142,11 +142,11 @@
 	Value string `mapstructure:"foo"`
 }
 
-<<<<<<< HEAD
 type Remainder struct {
 	A     string
 	Extra map[string]interface{} `mapstructure:",remain"`
-=======
+}
+
 type StructWithOmitEmpty struct {
 	VisibleStringField string                 `mapstructure:"visible-string"`
 	OmitStringField    string                 `mapstructure:"omittable-string,omitempty"`
@@ -160,7 +160,6 @@
 	OmitMapField       map[string]interface{} `mapstructure:"omittable-map,omitempty"`
 	NestedField        *Nested                `mapstructure:"visible-nested"`
 	OmitNestedField    *Nested                `mapstructure:"omittable-nested,omitempty"`
->>>>>>> bf4a4147
 }
 
 type TypeConversionResult struct {
@@ -1815,7 +1814,6 @@
 			true,
 		},
 		{
-<<<<<<< HEAD
 			"remainder",
 			map[string]interface{}{
 				"A": "hello",
@@ -1842,7 +1840,9 @@
 				A:     "hello",
 				Extra: nil,
 			},
-=======
+			false,
+		},
+		{
 			"struct with omitempty tag return non-empty values",
 			&struct {
 				VisibleField interface{} `mapstructure:"visible"`
@@ -1866,7 +1866,6 @@
 			},
 			&map[string]interface{}{},
 			&map[string]interface{}{"visible": nil},
->>>>>>> bf4a4147
 			false,
 		},
 	}
